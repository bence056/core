--- conflicted
+++ resolved
@@ -1096,12 +1096,8 @@
     "ccf": UnitOfVolume.CENTUM_CUBIC_FEET,
     "lux": LIGHT_LUX,
     "mG": None,
-<<<<<<< HEAD
     "µg/m^3": CONCENTRATION_MICROGRAMS_PER_CUBIC_METER,
-=======
-    "μg/m^3": CONCENTRATION_MICROGRAMS_PER_CUBIC_METER,
     "kPa": UnitOfPressure.KPA,
->>>>>>> 93b8cc38
 }
 
 
