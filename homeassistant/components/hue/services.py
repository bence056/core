"""Handle Hue Service calls."""

from __future__ import annotations

import asyncio
import logging

from aiohue import HueBridgeV1, HueBridgeV2
import voluptuous as vol

from homeassistant.core import HomeAssistant, ServiceCall
from homeassistant.helpers import config_validation as cv
from homeassistant.helpers.service import verify_domain_entity_control

from .bridge import HueBridge, HueConfigEntry
from .const import (
    ATTR_DYNAMIC,
    ATTR_GROUP_NAME,
    ATTR_SCENE_NAME,
    ATTR_TRANSITION,
    DOMAIN,
    SERVICE_HUE_ACTIVATE_SCENE,
)

LOGGER = logging.getLogger(__name__)


def async_register_services(hass: HomeAssistant) -> None:
    """Register services for Hue integration."""

    async def hue_activate_scene(call: ServiceCall, skip_reload=True) -> None:
        """Handle activation of Hue scene."""
        # Get parameters
        group_name = call.data[ATTR_GROUP_NAME]
        scene_name = call.data[ATTR_SCENE_NAME]
        transition = call.data.get(ATTR_TRANSITION)
        dynamic = call.data.get(ATTR_DYNAMIC, False)

        # Call the set scene function on each bridge
        entries: list[HueConfigEntry] = hass.config_entries.async_loaded_entries(DOMAIN)
        tasks = [
            hue_activate_scene_v1(
                entry.runtime_data, group_name, scene_name, transition
            )
            if entry.runtime_data.api_version == 1
            else hue_activate_scene_v2(
                entry.runtime_data, group_name, scene_name, transition, dynamic
            )
            for entry in entries
        ]
        results = await asyncio.gather(*tasks)

        # Did *any* bridge succeed?
        # Note that we'll get a "True" value for a successful call
        if True not in results:
            LOGGER.warning(
                "No bridge was able to activate scene %s in group %s",
                scene_name,
                group_name,
            )

<<<<<<< HEAD
    if not hass.services.has_service(DOMAIN, SERVICE_HUE_ACTIVATE_SCENE):
        # Register a local handler for scene activation
        hass.services.async_register(
            DOMAIN,
            SERVICE_HUE_ACTIVATE_SCENE,
            verify_domain_entity_control(DOMAIN)(hue_activate_scene),
            schema=vol.Schema(
                {
                    vol.Required(ATTR_GROUP_NAME): cv.string,
                    vol.Required(ATTR_SCENE_NAME): cv.string,
                    vol.Optional(ATTR_TRANSITION): cv.positive_int,
                    vol.Optional(ATTR_DYNAMIC): cv.boolean,
                }
            ),
        )
=======
    # Register a local handler for scene activation
    hass.services.async_register(
        DOMAIN,
        SERVICE_HUE_ACTIVATE_SCENE,
        verify_domain_control(hass, DOMAIN)(hue_activate_scene),
        schema=vol.Schema(
            {
                vol.Required(ATTR_GROUP_NAME): cv.string,
                vol.Required(ATTR_SCENE_NAME): cv.string,
                vol.Optional(ATTR_TRANSITION): cv.positive_int,
                vol.Optional(ATTR_DYNAMIC): cv.boolean,
            }
        ),
    )
>>>>>>> 987753dd


async def hue_activate_scene_v1(
    bridge: HueBridge,
    group_name: str,
    scene_name: str,
    transition: int | None = None,
    is_retry: bool = False,
) -> bool:
    """Service for V1 bridge to call directly into bridge to set scenes."""
    api: HueBridgeV1 = bridge.api
    if api.scenes is None:
        LOGGER.warning("Hub %s does not support scenes", api.host)
        return False

    group = next(
        (group for group in api.groups.values() if group.name == group_name),
        None,
    )
    # Additional scene logic to handle duplicate scene names across groups
    scene = next(
        (
            scene
            for scene in api.scenes.values()
            if scene.name == scene_name
            and group is not None
            and sorted(scene.lights) == sorted(group.lights)
        ),
        None,
    )
    # If we can't find it, fetch latest info and try again
    if not is_retry and (group is None or scene is None):
        await bridge.async_request_call(api.groups.update)
        await bridge.async_request_call(api.scenes.update)
        return await hue_activate_scene_v1(
            bridge, group_name, scene_name, transition, is_retry=True
        )

    if group is None or scene is None:
        LOGGER.debug(
            "Unable to find scene %s for group %s on bridge %s",
            scene_name,
            group_name,
            bridge.host,
        )
        return False

    await bridge.async_request_call(
        group.set_action, scene=scene.id, transitiontime=transition
    )
    return True


async def hue_activate_scene_v2(
    bridge: HueBridge,
    group_name: str,
    scene_name: str,
    transition: int | None = None,
    dynamic: bool = True,
) -> bool:
    """Service for V2 bridge to call scene by name."""
    LOGGER.warning(
        (
            "Use of service_call '%s' is deprecated and will be removed "
            "in a future release. Please use scene entities instead"
        ),
        SERVICE_HUE_ACTIVATE_SCENE,
    )
    api: HueBridgeV2 = bridge.api
    for scene in api.scenes:
        if scene.metadata.name.lower() != scene_name.lower():
            continue
        group = api.scenes.get_group(scene.id)
        if group.metadata.name.lower() != group_name.lower():
            continue
        # found match!
        if transition:
            transition = transition * 1000  # transition is in ms
        await bridge.async_request_call(
            api.scenes.recall, scene.id, dynamic=dynamic, duration=transition
        )
        return True
    LOGGER.debug(
        "Unable to find scene %s for group %s on bridge %s",
        scene_name,
        group_name,
        bridge.host,
    )
    return False<|MERGE_RESOLUTION|>--- conflicted
+++ resolved
@@ -59,23 +59,6 @@
                 group_name,
             )
 
-<<<<<<< HEAD
-    if not hass.services.has_service(DOMAIN, SERVICE_HUE_ACTIVATE_SCENE):
-        # Register a local handler for scene activation
-        hass.services.async_register(
-            DOMAIN,
-            SERVICE_HUE_ACTIVATE_SCENE,
-            verify_domain_entity_control(DOMAIN)(hue_activate_scene),
-            schema=vol.Schema(
-                {
-                    vol.Required(ATTR_GROUP_NAME): cv.string,
-                    vol.Required(ATTR_SCENE_NAME): cv.string,
-                    vol.Optional(ATTR_TRANSITION): cv.positive_int,
-                    vol.Optional(ATTR_DYNAMIC): cv.boolean,
-                }
-            ),
-        )
-=======
     # Register a local handler for scene activation
     hass.services.async_register(
         DOMAIN,
@@ -90,7 +73,6 @@
             }
         ),
     )
->>>>>>> 987753dd
 
 
 async def hue_activate_scene_v1(
