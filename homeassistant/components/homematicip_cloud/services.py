--- conflicted
+++ resolved
@@ -123,14 +123,7 @@
 async def async_setup_services(hass: HomeAssistant) -> None:
     """Set up the HomematicIP Cloud services."""
 
-<<<<<<< HEAD
-    if hass.services.async_services_for_domain(DOMAIN):
-        return
-
-    @verify_domain_entity_control(DOMAIN)
-=======
-    @verify_domain_control(hass, DOMAIN)
->>>>>>> 7b699f77
+    @verify_domain_entity_control(hass, DOMAIN)
     async def async_call_hmipc_service(service: ServiceCall) -> None:
         """Call correct HomematicIP Cloud service."""
         service_name = service.service
