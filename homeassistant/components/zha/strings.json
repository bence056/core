{
  "config": {
    "flow_title": "{name}",
    "step": {
      "choose_serial_port": {
        "title": "Select a Serial Port",
        "data": {
          "path": "Serial Device Path"
        },
        "description": "Select the serial port for your Zigbee radio"
      },
      "confirm": {
        "description": "Do you want to set up {name}?"
      },
      "confirm_hardware": {
        "description": "Do you want to set up {name}?"
      },
      "manual_pick_radio_type": {
        "data": {
          "radio_type": "Radio Type"
        },
        "title": "[%key:component::zha::config::step::manual_pick_radio_type::data::radio_type%]",
        "description": "Pick your Zigbee radio type"
      },
      "manual_port_config": {
        "title": "Serial Port Settings",
        "description": "Enter the serial port settings",
        "data": {
          "path": "Serial device path",
          "baudrate": "Port speed",
          "flow_control": "Data flow control"
        }
      },
      "verify_radio": {
        "title": "Radio is not recommended",
        "description": "The radio you are using ({name}) is not recommended and support for it may be removed in the future. Please see the Zigbee Home Automation integration's documentation for [a list of recommended adapters]({docs_recommended_adapters_url})."
      },
      "choose_formation_strategy": {
        "title": "Network Formation",
        "description": "Choose the network settings for your radio.",
        "menu_options": {
          "form_new_network": "Erase network settings and create a new network",
          "form_initial_network": "Create a network",
          "reuse_settings": "Keep radio network settings",
          "choose_automatic_backup": "Restore an automatic backup",
          "upload_manual_backup": "Upload a manual backup"
        }
      },
      "choose_automatic_backup": {
        "title": "Restore Automatic Backup",
        "description": "Restore your network settings from an automatic backup",
        "data": {
          "choose_automatic_backup": "Choose an automatic backup"
        }
      },
      "upload_manual_backup": {
        "title": "Upload a Manual Backup",
        "description": "Restore your network settings from an uploaded backup JSON file. You can download one from a different ZHA installation from **Network Settings**, or use a Zigbee2MQTT `coordinator_backup.json` file.",
        "data": {
          "uploaded_backup_file": "Upload a file"
        }
      },
      "maybe_confirm_ezsp_restore": {
        "title": "Overwrite Radio IEEE Address",
        "description": "Your backup has a different IEEE address than your radio. For your network to function properly, the IEEE address of your radio should also be changed.\n\nThis is a permanent operation.",
        "data": {
          "overwrite_coordinator_ieee": "Permanently replace the radio IEEE address"
        }
      }
    },
    "error": {
      "cannot_connect": "[%key:common::config_flow::error::cannot_connect%]",
      "invalid_backup_json": "Invalid backup JSON"
    },
    "abort": {
      "single_instance_allowed": "[%key:common::config_flow::abort::single_instance_allowed%]",
      "not_zha_device": "This device is not a zha device",
      "usb_probe_failed": "Failed to probe the usb device",
      "wrong_firmware_installed": "Your device is running the wrong firmware and cannot be used with ZHA until the correct firmware is installed. [A repair has been created]({repair_url}) with more information and instructions for how to fix this.",
      "invalid_zeroconf_data": "The coordinator has invalid zeroconf service info and cannot be identified by ZHA"
    }
  },
  "options": {
    "flow_title": "[%key:component::zha::config::flow_title%]",
    "step": {
      "init": {
        "title": "Reconfigure ZHA",
        "description": "ZHA will be stopped. Do you wish to continue?"
      },
      "prompt_migrate_or_reconfigure": {
        "title": "Migrate or re-configure",
        "description": "Are you migrating to a new radio or re-configuring the current radio?",
        "menu_options": {
          "intent_migrate": "Migrate to a new radio",
          "intent_reconfigure": "Re-configure the current radio"
        }
      },
      "intent_migrate": {
        "title": "[%key:component::zha::options::step::prompt_migrate_or_reconfigure::menu_options::intent_migrate%]",
        "description": "Before plugging in your new radio, your old radio needs to be reset. An automatic backup will be performed. If you are using a combined Z-Wave and Zigbee adapter like the HUSBZB-1, this will only reset the Zigbee portion.\n\n*Note: if you are migrating from a **ConBee/RaspBee**, make sure it is running firmware `0x26720700` or newer! Otherwise, some devices may not be controllable after migrating until they are power cycled.*\n\nDo you wish to continue?"
      },
      "instruct_unplug": {
        "title": "Unplug your old radio",
        "description": "Your old radio has been reset. If the hardware is no longer needed, you can now unplug it.\n\nYou can now plug in your new radio."
      },
      "choose_serial_port": {
        "title": "[%key:component::zha::config::step::choose_serial_port::title%]",
        "data": {
          "path": "[%key:component::zha::config::step::choose_serial_port::data::path%]"
        },
        "description": "[%key:component::zha::config::step::choose_serial_port::description%]"
      },
      "manual_pick_radio_type": {
        "data": {
          "radio_type": "[%key:component::zha::config::step::manual_pick_radio_type::data::radio_type%]"
        },
        "title": "[%key:component::zha::config::step::manual_pick_radio_type::data::radio_type%]",
        "description": "[%key:component::zha::config::step::manual_pick_radio_type::description%]"
      },
      "manual_port_config": {
        "title": "[%key:component::zha::config::step::manual_port_config::title%]",
        "description": "[%key:component::zha::config::step::manual_port_config::description%]",
        "data": {
          "path": "[%key:component::zha::config::step::manual_port_config::data::path%]",
          "baudrate": "[%key:component::zha::config::step::manual_port_config::data::baudrate%]",
          "flow_control": "[%key:component::zha::config::step::manual_port_config::data::flow_control%]"
        }
      },
      "verify_radio": {
        "title": "[%key:component::zha::config::step::verify_radio::title%]",
        "description": "[%key:component::zha::config::step::verify_radio::description%]"
      },
      "choose_formation_strategy": {
        "title": "[%key:component::zha::config::step::choose_formation_strategy::title%]",
        "description": "[%key:component::zha::config::step::choose_formation_strategy::description%]",
        "menu_options": {
          "form_new_network": "[%key:component::zha::config::step::choose_formation_strategy::menu_options::form_new_network%]",
          "form_initial_network": "[%key:component::zha::config::step::choose_formation_strategy::menu_options::form_initial_network%]",
          "reuse_settings": "[%key:component::zha::config::step::choose_formation_strategy::menu_options::reuse_settings%]",
          "choose_automatic_backup": "[%key:component::zha::config::step::choose_formation_strategy::menu_options::choose_automatic_backup%]",
          "upload_manual_backup": "[%key:component::zha::config::step::choose_formation_strategy::menu_options::upload_manual_backup%]"
        }
      },
      "choose_automatic_backup": {
        "title": "[%key:component::zha::config::step::choose_automatic_backup::title%]",
        "description": "[%key:component::zha::config::step::choose_automatic_backup::description%]",
        "data": {
          "choose_automatic_backup": "[%key:component::zha::config::step::choose_automatic_backup::data::choose_automatic_backup%]"
        }
      },
      "upload_manual_backup": {
        "title": "[%key:component::zha::config::step::upload_manual_backup::title%]",
        "description": "[%key:component::zha::config::step::upload_manual_backup::description%]",
        "data": {
          "uploaded_backup_file": "[%key:component::zha::config::step::upload_manual_backup::data::uploaded_backup_file%]"
        }
      },
      "maybe_confirm_ezsp_restore": {
        "title": "[%key:component::zha::config::step::maybe_confirm_ezsp_restore::title%]",
        "description": "[%key:component::zha::config::step::maybe_confirm_ezsp_restore::description%]",
        "data": {
          "overwrite_coordinator_ieee": "[%key:component::zha::config::step::maybe_confirm_ezsp_restore::data::overwrite_coordinator_ieee%]"
        }
      }
    },
    "error": {
      "cannot_connect": "[%key:common::config_flow::error::cannot_connect%]",
      "invalid_backup_json": "[%key:component::zha::config::error::invalid_backup_json%]"
    },
    "abort": {
      "single_instance_allowed": "[%key:common::config_flow::abort::single_instance_allowed%]",
      "not_zha_device": "[%key:component::zha::config::abort::not_zha_device%]",
      "usb_probe_failed": "[%key:component::zha::config::abort::usb_probe_failed%]",
      "wrong_firmware_installed": "[%key:component::zha::config::abort::wrong_firmware_installed%]"
    }
  },
  "config_panel": {
    "zha_options": {
      "title": "Global Options",
      "enhanced_light_transition": "Enable enhanced light color/temperature transition from an off-state",
      "light_transitioning_flag": "Enable enhanced brightness slider during light transition",
      "group_members_assume_state": "Group members assume state of group",
      "enable_identify_on_join": "Enable identify effect when devices join the network",
      "default_light_transition": "Default light transition time (seconds)",
      "consider_unavailable_mains": "Consider mains powered devices unavailable after (seconds)",
      "enable_mains_startup_polling": "Refresh state for mains powered devices on startup",
      "consider_unavailable_battery": "Consider battery powered devices unavailable after (seconds)"
    },
    "zha_alarm_options": {
      "title": "Alarm Control Panel Options",
      "alarm_master_code": "Master code for the alarm control panel(s)",
      "alarm_failed_tries": "The number of consecutive failed code entries to trigger an alarm",
      "alarm_arm_requires_code": "Code required for arming actions"
    }
  },
  "device_automation": {
    "action_type": {
      "squawk": "Squawk",
      "warn": "Warn",
      "issue_all_led_effect": "Issue effect for all LEDs",
      "issue_individual_led_effect": "Issue effect for individual LED"
    },
    "trigger_type": {
      "remote_button_short_press": "\"{subtype}\" pressed",
      "remote_button_short_release": "\"{subtype}\" released",
      "remote_button_long_press": "\"{subtype}\" continuously pressed",
      "remote_button_long_release": "\"{subtype}\" released after long press",
      "remote_button_double_press": "\"{subtype}\" double clicked",
      "remote_button_triple_press": "\"{subtype}\" triple clicked",
      "remote_button_quadruple_press": "\"{subtype}\" quadruple clicked",
      "remote_button_quintuple_press": "\"{subtype}\" quintuple clicked",
      "remote_button_alt_short_press": "\"{subtype}\" pressed (Alternate mode)",
      "remote_button_alt_short_release": "\"{subtype}\" released (Alternate mode)",
      "remote_button_alt_long_press": "\"{subtype}\" continuously pressed (Alternate mode)",
      "remote_button_alt_long_release": "\"{subtype}\" released after long press (Alternate mode)",
      "remote_button_alt_double_press": "\"{subtype}\" double clicked (Alternate mode)",
      "remote_button_alt_triple_press": "\"{subtype}\" triple clicked (Alternate mode)",
      "remote_button_alt_quadruple_press": "\"{subtype}\" quadruple clicked (Alternate mode)",
      "remote_button_alt_quintuple_press": "\"{subtype}\" quintuple clicked (Alternate mode)",
      "device_rotated": "Device rotated \"{subtype}\"",
      "device_shaken": "Device shaken",
      "device_slid": "Device slid \"{subtype}\"",
      "device_tilted": "Device tilted",
      "device_knocked": "Device knocked \"{subtype}\"",
      "device_dropped": "Device dropped",
      "device_flipped": "Device flipped \"{subtype}\"",
      "device_offline": "Device offline"
    },
    "trigger_subtype": {
      "turn_on": "[%key:common::action::turn_on%]",
      "turn_off": "[%key:common::action::turn_off%]",
      "dim_up": "Dim up",
      "dim_down": "Dim down",
      "left": "Left",
      "right": "Right",
      "open": "[%key:common::action::open%]",
      "close": "[%key:common::action::close%]",
      "both_buttons": "Both buttons",
      "button": "Button",
      "button_1": "First button",
      "button_2": "Second button",
      "button_3": "Third button",
      "button_4": "Fourth button",
      "button_5": "Fifth button",
      "button_6": "Sixth button",
      "face_any": "With any/specified face(s) activated",
      "face_1": "With face 1 activated",
      "face_2": "With face 2 activated",
      "face_3": "With face 3 activated",
      "face_4": "With face 4 activated",
      "face_5": "With face 5 activated",
      "face_6": "With face 6 activated"
    },
    "extra_fields": {
      "color": "Color hue",
      "duration": "Duration in seconds",
      "effect_type": "Effect type",
      "led_number": "LED number",
      "level": "Brightness (%)"
    }
  },
  "services": {
    "permit": {
      "name": "Permit",
      "description": "Allows nodes to join the Zigbee network.",
      "fields": {
        "duration": {
          "name": "Duration",
          "description": "Time to permit joins."
        },
        "ieee": {
          "name": "IEEE",
          "description": "IEEE address of the node permitting new joins."
        },
        "source_ieee": {
          "name": "Source IEEE",
          "description": "IEEE address of the joining device (must be used with the install code)."
        },
        "install_code": {
          "name": "Install code",
          "description": "Install code of the joining device (must be used with the source_ieee)."
        },
        "qr_code": {
          "name": "QR code",
          "description": "Value of the QR install code (different between vendors)."
        }
      }
    },
    "remove": {
      "name": "Remove",
      "description": "Removes a node from the Zigbee network.",
      "fields": {
        "ieee": {
          "name": "[%key:component::zha::services::permit::fields::ieee::name%]",
          "description": "IEEE address of the node to remove."
        }
      }
    },
    "reconfigure_device": {
      "name": "Reconfigure device",
      "description": "Reconfigures a ZHA device (heal device). Use this if you are having issues with the device. If the device in question is a battery-powered device, ensure it is awake and accepting commands when you use this action.",
      "fields": {
        "ieee": {
          "name": "[%key:component::zha::services::permit::fields::ieee::name%]",
          "description": "IEEE address of the device to reconfigure."
        }
      }
    },
    "set_zigbee_cluster_attribute": {
      "name": "Set zigbee cluster attribute",
      "description": "Sets an attribute value for the specified cluster on the specified entity.",
      "fields": {
        "ieee": {
          "name": "[%key:component::zha::services::permit::fields::ieee::name%]",
          "description": "IEEE address for the device."
        },
        "endpoint_id": {
          "name": "Endpoint ID",
          "description": "Endpoint ID for the cluster."
        },
        "cluster_id": {
          "name": "Cluster ID",
          "description": "ZCL cluster to retrieve attributes for."
        },
        "cluster_type": {
          "name": "Cluster Type",
          "description": "Type of the cluster."
        },
        "attribute": {
          "name": "Attribute",
          "description": "ID of the attribute to set."
        },
        "value": {
          "name": "Value",
          "description": "Value to write to the attribute."
        },
        "manufacturer": {
          "name": "Manufacturer",
          "description": "Manufacturer code. Use a value of \"-1\" to force no code to be set."
        }
      }
    },
    "issue_zigbee_cluster_command": {
      "name": "Issue zigbee cluster command",
      "description": "Issues a command on the specified cluster on the specified entity.",
      "fields": {
        "ieee": {
          "name": "[%key:component::zha::services::permit::fields::ieee::name%]",
          "description": "[%key:component::zha::services::set_zigbee_cluster_attribute::fields::ieee::description%]"
        },
        "endpoint_id": {
          "name": "[%key:component::zha::services::set_zigbee_cluster_attribute::fields::endpoint_id::name%]",
          "description": "[%key:component::zha::services::set_zigbee_cluster_attribute::fields::endpoint_id::description%]"
        },
        "cluster_id": {
          "name": "[%key:component::zha::services::set_zigbee_cluster_attribute::fields::cluster_id::name%]",
          "description": "[%key:component::zha::services::set_zigbee_cluster_attribute::fields::cluster_id::description%]"
        },
        "cluster_type": {
          "name": "[%key:component::zha::services::set_zigbee_cluster_attribute::fields::cluster_type::name%]",
          "description": "[%key:component::zha::services::set_zigbee_cluster_attribute::fields::cluster_type::description%]"
        },
        "command": {
          "name": "Command",
          "description": "ID of the command to execute."
        },
        "command_type": {
          "name": "Command Type",
          "description": "Type of the command to execute."
        },
        "args": {
          "name": "Args",
          "description": "Arguments to pass to the command."
        },
        "params": {
          "name": "Params",
          "description": "Parameters to pass to the command."
        },
        "manufacturer": {
          "name": "[%key:component::zha::services::set_zigbee_cluster_attribute::fields::manufacturer::name%]",
          "description": "[%key:component::zha::services::set_zigbee_cluster_attribute::fields::manufacturer::description%]"
        }
      }
    },
    "issue_zigbee_group_command": {
      "name": "Issue zigbee group command",
      "description": "Issue command on the specified cluster on the specified group.",
      "fields": {
        "group": {
          "name": "Group",
          "description": "Hexadecimal address of the group."
        },
        "cluster_id": {
          "name": "[%key:component::zha::services::set_zigbee_cluster_attribute::fields::cluster_id::name%]",
          "description": "ZCL cluster to send command to."
        },
        "cluster_type": {
          "name": "Cluster type",
          "description": "[%key:component::zha::services::set_zigbee_cluster_attribute::fields::cluster_type::description%]"
        },
        "command": {
          "name": "Command",
          "description": "[%key:component::zha::services::issue_zigbee_cluster_command::fields::command::description%]"
        },
        "args": {
          "name": "Args",
          "description": "[%key:component::zha::services::issue_zigbee_cluster_command::fields::args::description%]"
        },
        "manufacturer": {
          "name": "[%key:component::zha::services::set_zigbee_cluster_attribute::fields::manufacturer::name%]",
          "description": "[%key:component::zha::services::set_zigbee_cluster_attribute::fields::manufacturer::description%]"
        }
      }
    },
    "warning_device_squawk": {
      "name": "Warning device squawk",
      "description": "This action uses the WD capabilities to emit a quick audible/visible pulse called a \"squawk\". The squawk command has no effect if the WD is currently active (warning in progress).",
      "fields": {
        "ieee": {
          "name": "[%key:component::zha::services::permit::fields::ieee::name%]",
          "description": "[%key:component::zha::services::set_zigbee_cluster_attribute::fields::ieee::description%]"
        },
        "mode": {
          "name": "[%key:common::config_flow::data::mode%]",
          "description": "The Squawk Mode field is used as a 4-bit enumeration, and can have one of the values shown in Table 8-24 of the ZCL spec - Squawk Mode Field. The exact operation of each mode (how the WD “squawks”) is implementation specific."
        },
        "strobe": {
          "name": "Strobe",
          "description": "The strobe field is used as a Boolean, and determines if the visual indication is also required in addition to the audible squawk, as shown in Table 8-25 of the ZCL spec - Strobe Bit."
        },
        "level": {
          "name": "Level",
          "description": "The squawk level field is used as a 2-bit enumeration, and determines the intensity of audible squawk sound as shown in Table 8-26 of the ZCL spec - Squawk Level Field Values."
        }
      }
    },
    "warning_device_warn": {
      "name": "Warning device starts alert",
      "description": "This action starts the operation of the warning device. The warning device alerts the surrounding area by audible (siren) and visual (strobe) signals.",
      "fields": {
        "ieee": {
          "name": "[%key:component::zha::services::permit::fields::ieee::name%]",
          "description": "[%key:component::zha::services::set_zigbee_cluster_attribute::fields::ieee::description%]"
        },
        "mode": {
          "name": "[%key:common::config_flow::data::mode%]",
          "description": "The Warning Mode field is used as a 4-bit enumeration, can have one of the values 0-6 defined below in table 8-20 of the ZCL spec. The exact behavior of the warning device in each mode is according to the relevant security standards."
        },
        "strobe": {
          "name": "[%key:component::zha::services::warning_device_squawk::fields::strobe::name%]",
          "description": "The Strobe field is used as a 2-bit enumeration, and determines if the visual indication is required in addition to the audible siren, as indicated in Table 8-21 of the ZCL spec. \"0\" means no strobe, \"1\" means strobe. If the strobe field is “1” and the Warning Mode is “0” (“Stop”), then only the strobe is activated."
        },
        "level": {
          "name": "Level",
          "description": "The Siren Level field is used as a 2-bit enumeration, and indicates the intensity of audible squawk sound as shown in Table 8-22 of the ZCL spec."
        },
        "duration": {
          "name": "Duration",
          "description": "Requested duration of warning, in seconds (16 bit). If both Strobe and Warning Mode are \"0\" this field is ignored."
        },
        "duty_cycle": {
          "name": "Duty cycle",
          "description": "Indicates the length of the flash cycle. This allows you to vary the flash duration for different alarm types (e.g., fire, police, burglar). The valid range is 0-100 in increments of 10. All other values must be rounded to the nearest valid value. Strobe calculates a duty cycle over a duration of one second. The ON state must precede the OFF state. For example, if the Strobe Duty Cycle field specifies “40,”, then the strobe flashes ON for 4/10ths of a second and then turns OFF for 6/10ths of a second."
        },
        "intensity": {
          "name": "Intensity",
          "description": "Indicates the intensity of the strobe as shown in Table 8-23 of the ZCL spec. This attribute is designed to vary the output of the strobe (i.e., brightness) and not its frequency, which is detailed in section 8.4.2.3.1.6 of the ZCL spec."
        }
      }
    },
    "clear_lock_user_code": {
      "name": "Clear lock user",
      "description": "Clears a user code from a lock.",
      "fields": {
        "code_slot": {
          "name": "Code slot",
          "description": "Code slot to clear code from."
        }
      }
    },
    "enable_lock_user_code": {
      "name": "Enable lock user",
      "description": "Enables a user code on a lock.",
      "fields": {
        "code_slot": {
          "name": "[%key:component::zha::services::clear_lock_user_code::fields::code_slot::name%]",
          "description": "Code slot to enable."
        }
      }
    },
    "disable_lock_user_code": {
      "name": "Disable lock user",
      "description": "Disables a user code on a lock.",
      "fields": {
        "code_slot": {
          "name": "[%key:component::zha::services::clear_lock_user_code::fields::code_slot::name%]",
          "description": "Code slot to disable."
        }
      }
    },
    "set_lock_user_code": {
      "name": "Set lock user code",
      "description": "Sets a user code on a lock.",
      "fields": {
        "code_slot": {
          "name": "[%key:component::zha::services::clear_lock_user_code::fields::code_slot::name%]",
          "description": "Code slot to set the code in."
        },
        "user_code": {
          "name": "Code",
          "description": "Code to set."
        }
      }
    }
  },
  "issues": {
    "wrong_silabs_firmware_installed_nabucasa": {
      "title": "Zigbee radio with multiprotocol firmware detected",
      "description": "Your Zigbee radio was previously used with multiprotocol (Zigbee and Thread) and still has multiprotocol firmware installed: ({firmware_type}). \n Option 1: To run your radio exclusively with ZHA, you need to install the Zigbee firmware:\n - Open the documentation by selecting the link under \"Learn More\".\n - Follow the instructions described in Step 2 (and Step 2 only) to 'Flash the Silicon Labs radio Zigbee firmware'.\n Option 2: To run your radio with multiprotocol, follow these steps: \n - Go to Settings > System > Hardware, select the device and select Configure. \n - Select the Configure IEEE 802.15.4 radio multiprotocol support option. \n - Select the checkbox and select Submit. \n - Once installed, configure the newly discovered ZHA integration."
    },
    "wrong_silabs_firmware_installed_other": {
      "title": "[%key:component::zha::issues::wrong_silabs_firmware_installed_nabucasa::title%]",
      "description": "Your Zigbee radio was previously used with multiprotocol (Zigbee and Thread) and still has multiprotocol firmware installed: ({firmware_type}). To run your radio exclusively with ZHA, you need to install Zigbee firmware. Follow your Zigbee radio manufacturer's instructions for how to do this."
    },
    "inconsistent_network_settings": {
      "title": "Zigbee network settings have changed",
      "fix_flow": {
        "step": {
          "init": {
            "title": "[%key:component::zha::issues::inconsistent_network_settings::title%]",
            "description": "Your Zigbee radio's network settings are inconsistent with the most recent network backup. This usually happens if another Zigbee integration (e.g. Zigbee2MQTT or deCONZ) has overwritten them.\n\n{diff}\n\nIf you did not intentionally change your network settings, restore from the most recent backup: your devices will not work otherwise.",
            "menu_options": {
              "use_new_settings": "Keep the new settings",
              "restore_old_settings": "Restore backup (recommended)"
            }
          }
        }
      }
    }
  },
  "entity": {
    "alarm_control_panel": {
      "alarm_control_panel": {
        "name": "[%key:component::alarm_control_panel::title%]"
      }
    },
    "binary_sensor": {
      "accelerometer": {
        "name": "Accelerometer"
      },
      "binary_input": {
        "name": "Binary input"
      },
      "frost_lock": {
        "name": "Frost lock"
      },
      "replace_filter": {
        "name": "Replace filter"
      },
      "consumer_connected": {
        "name": "Consumer connected"
      },
      "valve_alarm": {
        "name": "Valve alarm"
      },
      "calibrated": {
        "name": "Calibrated"
      },
      "external_sensor": {
        "name": "External sensor"
      },
      "linkage_alarm_state": {
        "name": "Linkage alarm state"
      },
      "ias_zone": {
        "name": "IAS zone"
      },
      "hand_open": {
        "name": "Opened by hand"
      },
      "mounting_mode_active": {
        "name": "Mounting mode active"
      },
      "heat_required": {
        "name": "Heat required"
      },
      "preheat_status": {
        "name": "Pre-heat status"
      },
      "open_window_detection_status": {
        "name": "Open window detection status"
      },
      "window_detection": {
        "name": "Open window detection"
      }
    },
    "button": {
      "reset_frost_lock": {
        "name": "Frost lock reset"
      },
      "reset_no_presence_status": {
        "name": "Presence status reset"
      },
      "feed": {
        "name": "Feed"
      },
      "self_test": {
        "name": "Self-test"
      },
      "reset_summation_delivered": {
        "name": "Reset summation delivered"
      },
      "restart_device": {
        "name": "Restart device"
      }
    },
    "climate": {
      "thermostat": {
        "name": "[%key:component::climate::entity_component::_::name%]"
      }
    },
    "cover": {
      "cover": {
        "name": "[%key:component::cover::title%]"
      },
      "shade": {
        "name": "[%key:component::cover::entity_component::shade::name%]"
      },
      "keen_vent": {
        "name": "Keen vent"
      }
    },
    "fan": {
      "fan": {
        "name": "[%key:component::fan::title%]"
      },
      "fan_group": {
        "name": "Fan group"
      }
    },
    "light": {
      "light": {
        "name": "[%key:component::light::title%]"
      },
      "light_group": {
        "name": "Light group"
      }
    },
    "lock": {
      "door_lock": {
        "name": "Door lock"
      }
    },
    "number": {
      "number": {
        "name": "[%key:component::number::title%]"
      },
      "detection_interval": {
        "name": "Detection interval"
      },
      "on_level": {
        "name": "On level"
      },
      "on_off_transition_time": {
        "name": "On/Off transition time"
      },
      "on_transition_time": {
        "name": "On transition time"
      },
      "off_transition_time": {
        "name": "Off transition time"
      },
      "default_move_rate": {
        "name": "Default move rate"
      },
      "start_up_current_level": {
        "name": "Start-up current level"
      },
      "start_up_color_temperature": {
        "name": "Start-up color temperature"
      },
      "timer_duration": {
        "name": "Timer duration"
      },
      "filter_life_time": {
        "name": "Filter life time"
      },
      "transmit_power": {
        "name": "Transmit power"
      },
      "dimming_speed_up_remote": {
        "name": "Remote dimming up speed"
      },
      "button_delay": {
        "name": "Button delay"
      },
      "dimming_speed_up_local": {
        "name": "Local dimming up speed"
      },
      "ramp_rate_off_to_on_local": {
        "name": "Local ramp rate off to on"
      },
      "ramp_rate_off_to_on_remote": {
        "name": "Remote ramp rate off to on"
      },
      "dimming_speed_down_remote": {
        "name": "Remote dimming down speed"
      },
      "dimming_speed_down_local": {
        "name": "Local dimming down speed"
      },
      "ramp_rate_on_to_off_local": {
        "name": "Local ramp rate on to off"
      },
      "ramp_rate_on_to_off_remote": {
        "name": "Remote ramp rate on to off"
      },
      "minimum_level": {
        "name": "Minimum load dimming level"
      },
      "maximum_level": {
        "name": "Maximum load dimming level"
      },
      "default_level_local": {
        "name": "Local default dimming level"
      },
      "default_level_remote": {
        "name": "Remote default dimming level"
      },
      "state_after_power_restored": {
        "name": "Start-up default dimming level"
      },
      "auto_off_timer": {
        "name": "Automatic switch shutoff timer"
      },
      "load_level_indicator_timeout": {
        "name": "Load level indicator timeout"
      },
      "led_color_when_on": {
        "name": "Default all LED on color"
      },
      "led_color_when_off": {
        "name": "Default all LED off color"
      },
      "led_intensity_when_on": {
        "name": "Default all LED on intensity"
      },
      "led_intensity_when_off": {
        "name": "Default all LED off intensity"
      },
      "double_tap_up_level": {
        "name": "Double tap up level"
      },
      "double_tap_down_level": {
        "name": "Double tap down level"
      },
      "serving_size": {
        "name": "Serving to dispense"
      },
      "portion_weight": {
        "name": "Portion weight"
      },
      "away_preset_temperature": {
        "name": "Away preset temperature"
      },
      "quick_start_time": {
        "name": "Quick start time"
      },
      "local_temperature_calibration": {
        "name": "Local temperature offset"
      },
      "presence_detection_timeout": {
        "name": "Presence detection timeout"
      },
      "max_heat_setpoint_limit": {
        "name": "Max heat setpoint limit"
      },
      "min_heat_setpoint_limit": {
        "name": "Min heat setpoint limit"
      },
      "exercise_trigger_time": {
        "name": "Exercise start time"
      },
      "external_temperature_sensor": {
        "name": "External temperature sensor"
      },
      "load_room_mean": {
        "name": "Load room mean"
      },
      "regulation_setpoint_offset": {
        "name": "Regulation setpoint offset"
      },
      "irrigation_cycles": {
        "name": "Irrigation cycles"
      },
      "irrigation_target": {
        "name": "Irrigation target"
      },
      "irrigation_interval": {
        "name": "Irrigation interval"
      },
      "valve_countdown_1": {
        "name": "Irrigation time 1"
      },
      "valve_countdown_2": {
        "name": "Irrigation time 2"
      },
      "on_led_intensity": {
        "name": "On LED intensity"
      },
      "off_led_intensity": {
        "name": "Off LED intensity"
      },
      "frost_protection_temperature": {
        "name": "Frost protection temperature"
      },
      "valve_opening_degree": {
        "name": "Valve opening degree"
      },
      "valve_closing_degree": {
        "name": "Valve closing degree"
      },
      "siren_time": {
        "name": "Siren time"
      },
      "timer_time_left": {
        "name": "Timer time left"
      },
      "approach_distance": {
        "name": "Approach distance"
      },
      "fixed_load_demand": {
        "name": "Fixed load demand"
      },
      "display_brightness": {
        "name": "Display brightness"
      },
      "display_inactive_brightness": {
        "name": "Display inactive brightness"
      },
      "display_activity_timeout": {
        "name": "Display activity timeout"
      },
      "open_window_detection_threshold": {
        "name": "Open window detection threshold"
      },
      "open_window_event_duration": {
        "name": "Open window event duration"
      },
      "open_window_detection_guard_period": {
        "name": "Open window detection guard period"
      },
      "fallback_timeout": {
        "name": "Fallback timeout"
      },
      "boost_amount": {
        "name": "Boost amount"
      },
      "ambient_sensor_correction": {
        "name": "Ambient sensor correction"
      },
      "external_sensor_correction": {
        "name": "External sensor correction"
      },
      "move_sensitivity": {
        "name": "Motion sensitivity"
      },
      "detection_distance_min": {
        "name": "Minimum range"
      },
      "detection_distance_max": {
        "name": "Maximum range"
      },
      "presence_sensitivity": {
        "name": "Presence sensitivity"
      },
      "presence_timeout": {
        "name": "Fade time"
      },
      "regulator_set_point": {
        "name": "Regulator set point"
      },
      "detection_delay": {
        "name": "Detection delay"
      },
      "fading_time": {
        "name": "Fading time"
      }
    },
    "select": {
      "default_siren_tone": {
        "name": "Default siren tone"
      },
      "default_siren_level": {
        "name": "Default siren level"
      },
      "default_strobe_level": {
        "name": "Default strobe level"
      },
      "default_strobe": {
        "name": "Default strobe"
      },
      "start_up_on_off": {
        "name": "Start-up behavior"
      },
      "power_on_state": {
        "name": "Power on state"
      },
      "backlight_mode": {
        "name": "Backlight mode"
      },
      "motion_sensitivity": {
        "name": "Motion sensitivity"
      },
      "monitoring_mode": {
        "name": "Monitoring mode"
      },
      "approach_distance": {
        "name": "Approach distance"
      },
      "window_covering_mode": {
        "name": "Curtain mode"
      },
      "output_mode": {
        "name": "Output mode"
      },
      "switch_type": {
        "name": "Switch type"
      },
      "led_scaling_mode": {
        "name": "Led scaling mode"
      },
      "smart_fan_led_display_levels": {
        "name": "Smart fan led display levels"
      },
      "increased_non_neutral_output": {
        "name": "Non neutral output"
      },
      "leading_or_trailing_edge": {
        "name": "Dimming mode"
      },
      "feeding_mode": {
        "name": "Mode"
      },
      "preset": {
        "name": "Preset"
      },
      "detection_distance": {
        "name": "Detection distance"
      },
      "switch_mode": {
        "name": "Switch mode"
      },
      "decoupled_mode": {
        "name": "Decoupled mode"
      },
      "detection_sensitivity": {
        "name": "Detection Sensitivity"
      },
      "keypad_lockout": {
        "name": "Keypad lockout"
      },
      "exercise_day_of_week": {
        "name": "Exercise day of the week"
      },
      "valve_orientation": {
        "name": "Valve orientation"
      },
      "adaptation_run_command": {
        "name": "Adaptation run command"
      },
      "viewing_direction": {
        "name": "Viewing direction"
      },
      "setpoint_response_time": {
        "name": "Setpoint response time"
      },
      "irrigation_mode": {
        "name": "Irrigation mode"
      },
      "weather_delay": {
        "name": "Weather delay"
      },
      "on_led_color": {
        "name": "On LED color"
      },
      "off_led_color": {
        "name": "Off LED color"
      },
      "external_trigger_mode": {
        "name": "External trigger mode"
      },
      "local_temperature_source": {
        "name": "Local temperature source"
      },
      "control_type": {
        "name": "Control type"
      },
      "thermostat_application": {
        "name": "Thermostat application"
      },
      "heating_fuel": {
        "name": "Heating fuel"
      },
      "heat_transfer_medium": {
        "name": "Heat transfer medium"
      },
      "heating_emitter_type": {
        "name": "Heating emitter type"
      },
      "external_temperature_sensor_type": {
        "name": "External temperature sensor type"
      },
      "preset_mode": {
        "name": "Preset mode"
      },
      "sensor_mode": {
        "name": "Sensor mode"
      },
      "thermostat_mode": {
        "name": "Thermostat mode"
      },
      "regulator_period": {
        "name": "Regulator period"
      },
      "click_mode": {
        "name": "Click mode"
      },
      "operation_mode": {
        "name": "Operation mode"
      }
    },
    "sensor": {
      "active_power_ph_b": {
        "name": "Power phase B"
      },
      "active_power_ph_c": {
        "name": "Power phase C"
      },
      "analog_input": {
        "name": "Analog input"
      },
      "ac_frequency": {
        "name": "AC frequency"
      },
      "soil_moisture": {
        "name": "Soil moisture"
      },
      "leaf_wetness": {
        "name": "Leaf wetness"
      },
      "instantaneous_demand": {
        "name": "Instantaneous demand"
      },
<<<<<<< HEAD
      "power_factor_ph_b": {
        "name": "Power factor phase B"
      },
      "power_factor_ph_c": {
        "name": "Power factor phase C"
      },
=======
>>>>>>> baf5061f
      "rms_current_ph_b": {
        "name": "Current phase B"
      },
      "rms_current_ph_c": {
        "name": "Current phase C"
      },
<<<<<<< HEAD
      "rms_voltage_ph_b": {
        "name": "Voltage phase B"
      },
      "rms_voltage_ph_c": {
        "name": "Voltage phase C"
      },
=======
>>>>>>> baf5061f
      "summation_delivered": {
        "name": "Summation delivered"
      },
      "tier1_summation_delivered": {
        "name": "Tier 1 summation delivered"
      },
      "tier2_summation_delivered": {
        "name": "Tier 2 summation delivered"
      },
      "tier3_summation_delivered": {
        "name": "Tier 3 summation delivered"
      },
      "tier4_summation_delivered": {
        "name": "Tier 4 summation delivered"
      },
      "tier5_summation_delivered": {
        "name": "Tier 5 summation delivered"
      },
      "tier6_summation_delivered": {
        "name": "Tier 6 summation delivered"
      },
      "summation_received": {
        "name": "Summation received"
      },
      "device_temperature": {
        "name": "Device temperature"
      },
      "internal_temp_monitor": {
        "name": "Internal temperature"
      },
      "overheated": {
        "name": "Overheat protection"
      },
      "formaldehyde": {
        "name": "Formaldehyde concentration"
      },
      "hvac_action": {
        "name": "HVAC action"
      },
      "rssi": {
        "name": "RSSI"
      },
      "lqi": {
        "name": "LQI"
      },
      "timer_time_left": {
        "name": "Time left"
      },
      "device_run_time": {
        "name": "Device run time"
      },
      "filter_run_time": {
        "name": "Filter run time"
      },
      "last_feeding_source": {
        "name": "Last feeding source"
      },
      "last_feeding_size": {
        "name": "Last feeding size"
      },
      "portions_dispensed_today": {
        "name": "Portions dispensed today"
      },
      "weight_dispensed_today": {
        "name": "Weight dispensed today"
      },
      "smoke_density": {
        "name": "Smoke density"
      },
      "last_illumination_state": {
        "name": "Last illumination state"
      },
      "pi_heating_demand": {
        "name": "Pi heating demand"
      },
      "setpoint_change_source": {
        "name": "Setpoint change source"
      },
      "power_source": {
        "name": "Power source"
      },
      "window_covering_type": {
        "name": "Window covering type"
      },
      "hooks_state": {
        "name": "Hooks state"
      },
      "open_window_detected": {
        "name": "Open window detected"
      },
      "load_estimate": {
        "name": "Load estimate"
      },
      "adaptation_run_status": {
        "name": "Adaptation run status",
        "state": {
          "nothing": "Idle",
          "something": "State"
        },
        "state_attributes": {
          "in_progress": {
            "name": "In progress"
          },
          "run_successful": {
            "name": "Run successful"
          },
          "valve_characteristic_lost": {
            "name": "Valve characteristic lost"
          }
        }
      },
      "preheat_time": {
        "name": "Pre-heat time"
      },
      "software_error": {
        "name": "Software error",
        "state": {
          "nothing": "Good",
          "something": "Error"
        },
        "state_attributes": {
          "top_pcb_sensor_error": {
            "name": "Top PCB sensor error"
          },
          "side_pcb_sensor_error": {
            "name": "Side PCB sensor error"
          },
          "non_volatile_memory_error": {
            "name": "Non-volatile memory error"
          },
          "unknown_hw_error": {
            "name": "Unknown HW error"
          },
          "motor_error": {
            "name": "Motor error"
          },
          "invalid_internal_communication": {
            "name": "Invalid internal communication"
          },
          "invalid_clock_information": {
            "name": "Invalid clock information"
          },
          "radio_communication_error": {
            "name": "Radio communication error"
          },
          "encoder_jammed": {
            "name": "Encoder jammed"
          },
          "low_battery": {
            "name": "Low battery"
          },
          "critical_low_battery": {
            "name": "Critical low battery"
          }
        }
      },
      "motor_stepcount": {
        "name": "Motor stepcount"
      },
      "irrigation_duration": {
        "name": "Last irrigation duration"
      },
      "irrigation_start_time": {
        "name": "Irrigation start time"
      },
      "irrigation_end_time": {
        "name": "Irrigation end time"
      },
      "irrigation_duration_1": {
        "name": "Irrigation duration 1"
      },
      "irriation_duration_2": {
        "name": "Irrigation duration 2"
      },
      "valve_status_1": {
        "name": "Status 1"
      },
      "valve_status_2": {
        "name": "Status 2"
      },
      "timer_state": {
        "name": "Timer state"
      },
      "last_valve_open_duration": {
        "name": "Last valve open duration"
      },
      "motion_distance": {
        "name": "Motion distance"
      },
      "control_status": {
        "name": "Control status"
      },
      "distance": {
        "name": "Target distance"
      },
      "local_temperature_floor": {
        "name": "Floor temperature"
      },
      "self_test": {
        "name": "Self test result"
      }
    },
    "switch": {
      "switch": {
        "name": "[%key:component::switch::title%]"
      },
      "window_detection_function": {
        "name": "Invert window detection"
      },
      "trigger_indicator": {
        "name": "LED trigger indicator"
      },
      "power_outage_memory": {
        "name": "Power outage memory"
      },
      "child_lock": {
        "name": "Child lock"
      },
      "disable_led": {
        "name": "Disable LED"
      },
      "invert_switch": {
        "name": "Invert switch"
      },
      "inverted": {
        "name": "Inverted"
      },
      "hooks_locked": {
        "name": "Hooks locked"
      },
      "smart_bulb_mode": {
        "name": "Smart bulb mode"
      },
      "smart_fan_mode": {
        "name": "Smart fan mode"
      },
      "double_tap_up_enabled": {
        "name": "Double tap up enabled"
      },
      "double_tap_down_enabled": {
        "name": "Double tap down enabled"
      },
      "aux_switch_scenes": {
        "name": "Aux switch scenes"
      },
      "binding_off_to_on_sync_level": {
        "name": "Binding off to on sync level"
      },
      "local_protection": {
        "name": "Local protection"
      },
      "one_led_mode": {
        "name": "Only 1 LED mode"
      },
      "firmware_progress_led": {
        "name": "Firmware progress LED"
      },
      "relay_click_in_on_off_mode": {
        "name": "Disable relay click in on off mode"
      },
      "disable_clear_notifications_double_tap": {
        "name": "Disable config 2x tap to clear notifications"
      },
      "led_indicator": {
        "name": "LED indicator"
      },
      "window_detection": {
        "name": "Window detection"
      },
      "valve_detection": {
        "name": "Valve detection"
      },
      "heartbeat_indicator": {
        "name": "Heartbeat indicator"
      },
      "linkage_alarm": {
        "name": "Linkage alarm"
      },
      "buzzer_manual_mute": {
        "name": "Buzzer manual mute"
      },
      "buzzer_manual_alarm": {
        "name": "Buzzer manual alarm"
      },
      "external_window_sensor": {
        "name": "External window sensor"
      },
      "use_internal_window_detection": {
        "name": "Use internal window detection"
      },
      "mounting_mode": {
        "name": "Mounting mode"
      },
      "prioritize_external_temperature_sensor": {
        "name": "Prioritize external temperature sensor"
      },
      "heat_available": {
        "name": "Heat available"
      },
      "use_load_balancing": {
        "name": "Use load balancing"
      },
      "adaptation_run_enabled": {
        "name": "Adaptation run enabled"
      },
      "valve_on_off_1": {
        "name": "Valve 1"
      },
      "valve_on_off_2": {
        "name": "Valve 2"
      },
      "double_up_full": {
        "name": "Double tap on - full"
      },
      "open_window": {
        "name": "Open window"
      },
      "turbo_mode": {
        "name": "Turbo mode"
      },
      "detach_relay": {
        "name": "Detach relay"
      },
      "enable_siren": {
        "name": "Enable siren"
      },
      "find_switch": {
        "name": "Distance switch"
      }
    }
  }
}<|MERGE_RESOLUTION|>--- conflicted
+++ resolved
@@ -1052,30 +1052,24 @@
       "instantaneous_demand": {
         "name": "Instantaneous demand"
       },
-<<<<<<< HEAD
       "power_factor_ph_b": {
         "name": "Power factor phase B"
       },
       "power_factor_ph_c": {
         "name": "Power factor phase C"
       },
-=======
->>>>>>> baf5061f
       "rms_current_ph_b": {
         "name": "Current phase B"
       },
       "rms_current_ph_c": {
         "name": "Current phase C"
       },
-<<<<<<< HEAD
       "rms_voltage_ph_b": {
         "name": "Voltage phase B"
       },
       "rms_voltage_ph_c": {
         "name": "Voltage phase C"
       },
-=======
->>>>>>> baf5061f
       "summation_delivered": {
         "name": "Summation delivered"
       },
